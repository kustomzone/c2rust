--- conflicted
+++ resolved
@@ -4,11 +4,7 @@
     GlobalPointerTable, LocalPointerTable, NextGlobalPointerId, NextLocalPointerId, PointerTable,
     PointerTableMut,
 };
-<<<<<<< HEAD
-use crate::util::{self, describe_rvalue, is_transmutable_ptr_cast, RvalueDesc};
-=======
 use crate::util::{self, describe_rvalue, PhantomLifetime, RvalueDesc};
->>>>>>> c8a0b10e
 use crate::AssignPointerIds;
 use bitflags::bitflags;
 use rustc_hir::def_id::DefId;
@@ -452,62 +448,7 @@
                 unreachable!("should be handled by describe_rvalue case above")
             }
             Rvalue::ThreadLocalRef(..) => todo!("type_of ThreadLocalRef"),
-<<<<<<< HEAD
-            Rvalue::Cast(CastKind::Pointer(PointerCast::Unsize), ref op, ty) => {
-                let pointee_ty = match *ty.kind() {
-                    TyKind::Ref(_, ty, _) => ty,
-                    TyKind::RawPtr(tm) => tm.ty,
-                    _ => unreachable!("unsize cast has non-pointer output {:?}?", ty),
-                };
-
-                let op_lty = self.type_of(op);
-                assert!(matches!(
-                    op_lty.kind(),
-                    TyKind::Ref(..) | TyKind::RawPtr(..)
-                ));
-                assert_eq!(op_lty.args.len(), 1);
-                let op_pointee_lty = op_lty.args[0];
-
-                match *pointee_ty.kind() {
-                    TyKind::Slice(elem_ty) => {
-                        assert!(matches!(op_pointee_lty.kind(), TyKind::Array(..)));
-                        assert_eq!(op_pointee_lty.args.len(), 1);
-                        let elem_lty = op_pointee_lty.args[0];
-                        assert_eq!(elem_lty.ty, elem_ty);
-                        assert_eq!(op_pointee_lty.label, PointerId::NONE);
-
-                        let pointee_lty =
-                            self.lcx()
-                                .mk(pointee_ty, op_pointee_lty.args, op_pointee_lty.label);
-                        let args = self.lcx().mk_slice(&[pointee_lty]);
-                        self.lcx().mk(ty, args, op_lty.label)
-                    }
-                    _ => label_no_pointers(self, ty),
-                }
-            }
-            Rvalue::Cast(_, ref op, ty) => {
-                let op_lty = self.type_of(op);
-
-                // We only support pointer casts when:
-                // * both types are pointers
-                // * they have compatible (safely transmutable) pointee types
-                // Safe transmutability is difficult to check abstractly,
-                // so we limit it to integer types of the same size
-                // (but potentially different signedness).
-                // In particular, this allows casts from `*u8` to `*core::ffi::c_char`.
-                let from_ty = op_lty.ty;
-                let to_ty = ty;
-                match is_transmutable_ptr_cast(from_ty, to_ty) {
-                    // Label the to type with the same [`PointerId`]s as the from type in all positions.
-                    // This works because the two types have the same structure.
-                    Some(true) => self.lcx().mk(ty, op_lty.args, op_lty.label),
-                    Some(false) => todo!("unsupported ptr-to-ptr cast between pointee types not yet supported as safely transmutable: `{from_ty:?} as {to_ty:?}`"),
-                    None => label_no_pointers(self, ty),
-                }
-            }
-=======
             Rvalue::Cast(..) => panic!("Cast should be present in rvalue_tys"),
->>>>>>> c8a0b10e
             Rvalue::Len(..)
             | Rvalue::BinaryOp(..)
             | Rvalue::CheckedBinaryOp(..)
